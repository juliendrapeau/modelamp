--- conflicted
+++ resolved
@@ -1,52 +1,13 @@
-# modelamp
-
-<<<<<<< HEAD
-In this repository, we have code to cast a quantum circuit as a weighted model counting instance. Specifically, if $C$ represents a quantum circuit on $n$-qubits and $z \in \left\\{0,1\right\\}^n$, then the weighted model counter Ganak will compute $\braket{z|C|0}$.
-
-## Background
-
-The big idea behind this project is that we can represent quantum circuits and states using weighted model counting instances. By convention, I will use $x$ to present the Boolean variables of the instance. To convert a circuit into a weighted model counting instance, we must encode the initial state, the final state, and the circuit as conjunctive normal form (CNF) formulas.
-
-First, we encode the initial state as a formula. For simplicity, the input state will be $\ket{0}^{\otimes n}$. We will encode this in the first $n$ variables of $x$, so $x_1, x_2, \ldots, x_n$. The corresponding formula is then $F_{\ket{0}} \equiv \bigwedge_{i = 1}^n - x_i$. Note that a subtraction sign is a logical negation, and it's there to mean that the solution to the formula is when all variables are set to False (0).
-
-Second, we encode each gate as a formula. Let $U$ be a $2^k \times 2^k$ unitary. We can reshape the matrix into one of size $(2,2,2\ldots,2)$, so $U_{t}$ with $t \in \left\\{0,1\right\\}^{2k}$ labels the indices of $U$. Each unitary gate will have $2k$ "external" variables associated to it (for the input/output of the gate), and $2^{2k}$ "internal" variables associated to the elements of $U$. Let $x_{i}, x_{i+1}, \ldots, x_{i+k-1}$ be the external input variables, let $u_{i+k}, u_{i+k+1}, \ldots, u_{i+k+2^{2k}-1}$ be internal variables associated to $U$, and let $x_{i+k+2^{2k}}, \ldots, x_{i+2k+2^{2k}-1}$ be the external output variables. For compact notation, define $X \equiv \left(x_{i}, x_{i+1}, \ldots, x_{i+k-1}, x_{i+k+2^{2k}}, \ldots, x_{i+2k+2^{2k}-1} \right)$ be the external variables. The corresponding formula for element $t \in \left\\{0,1\right\\}^{2k}$ of $U$ is then:
-
-$$F_{t} = -u_{t} \bigvee_{s = 1}^{2k} (-1)^{t_s} x_s.$$
-
-Note that the decomposition of $U$ into components $U_t$ requires that the first $k$ components of $t$ specify the input of $U$, while the last $k$ components of $t$ specify the output of $U$.
-
-The formula for the entire gate is then $F_U = \bigwedge_{t \in \left\\{0,1\right\\}^{2k}} F_t$.
-
-Finally, we set an explicit weight $W$ for the internal variables, based on the corresponding entry of $U$. In particular, we set:
-$W[-u_t] \equiv U_{t}$ and $W[u_t] \equiv 1 - U_{t}$.
-
-As an example, consider the single qubit ($k = 1$) gate $U$, with $U_{00} = a$, $U_{01} = b$, $U_{10} = c$, and $U_{11} = d$. The corresponding formula is
-
-$$F_U = \bigwedge_{t \in \left\\{0,1\right\\}^2} F_{t},$$
-where
-$$F_{t} = -u_{t} \lor (-1)^{t_1} x_1 \lor (-1)^{t_2} x_2.$$
-
-The weights will then be:
-
-$$W[-u_{00}] = a, \text{   } W[u_{00}] = 1 - a.$$
-
-$$W[-u_{01}] = b, \text{   } W[u_{01}] = 1 - b.$$
-
-$$W[-u_{10}] = c, \text{   } W[u_{10}] = 1 - c.$$
-
-$$W[-u_{11}] = d, \text{   } W[u_{11}] = 1 - d.$$
-
-Finally, we must "connect" gates together to create a circuit. To do so, we must match external variables between sequential gates in the circuit. For example, if we apply a Hadamard gate $H$ and then a $Y$ rotation to a single qubit, then we might use the external variables $x_1$ and $x_2$ for $F_H$, and the external variables $x_3$ and $x_4$ for $F_Y$. However, we want $x_2 = x_3$ if these gates are sequential, which means setting the constraint $x_2 \iff x_3$, which is equivalent to the formula $F = (x_2 \lor -x_3) \land (-x_2 \lor x_3)$. Alternatively, we can just reuse the same variable, which is the approach we take in the code.
-=======
-In this repository, we encode a quantum circuit as a weighted model counting instance. Specifically, if $C$ represents a quantum circuit on $n$-qubits and $z \in \left\\{0,1\right\\}^n$, then we use the model counter [Ganak](https://github.com/meelgroup/ganak) to compute $\braket{z|C|0}$.
->>>>>>> e4bb2cc1
-
-## Installation
-
-To run the code, you need to have Ganak in this directory. We use version 2.4.3, which you can find on [GitHub](https://github.com/meelgroup/ganak/releases/tag/release%2F2.4.3). Make sure you name the executable `ganak`.
-
-Otherwise, install the packages in `requirements.txt`.
-
-## Example
-
+# modelamp
+
+In this repository, we encode a quantum circuit as a weighted model counting instance. Specifically, if $C$ represents a quantum circuit on $n$-qubits and $z \in \left\\{0,1\right\\}^n$, then we use the model counter [Ganak](https://github.com/meelgroup/ganak) to compute $\braket{z|C|0}$.
+
+## Installation
+
+To run the code, you need to have Ganak in this directory. We use version 2.4.3, which you can find on [GitHub](https://github.com/meelgroup/ganak/releases/tag/release%2F2.4.3). Make sure you name the executable `ganak`.
+
+Otherwise, install the packages in `requirements.txt`.
+
+## Example
+
 In `example.py`, one can specify a circuit and get the desired amplitude with a model counting, tensor network or statevector approach. For small numbers of qubits, one can check against the actual state vector using Qiskit.